import reverse from 'buffer-reverse'
import SHA256 from 'crypto-js/sha256'
import Base from './Base'
import treeify from 'treeify'

type TValue = Buffer | string | number | null | undefined
type THashAlgoResult = Buffer | string
type THashAlgo = (value: TValue) => Buffer
type TLeaf = Buffer
type TLayer = any
type TFillDefaultHash = (idx?: number, hashFn?: THashAlgo) => THashAlgoResult

export interface Options {
  /** If set to `true`, an odd node will be duplicated and combined to make a pair to generate the layer hash. */
  duplicateOdd?: boolean
  /** If set to `true`, the leaves will hashed using the set hashing algorithms. */
  hashLeaves?: boolean
  /** If set to `true`, constructs the Merkle Tree using the [Bitcoin Merkle Tree implementation](http://www.righto.com/2014/02/bitcoin-mining-hard-way-algorithms.html). Enable it when you need to replicate Bitcoin constructed Merkle Trees. In Bitcoin Merkle Trees, single nodes are combined with themselves, and each output hash is hashed again. */
  isBitcoinTree?: boolean
  /** If set to `true`, the leaves will be sorted. */
  sortLeaves?: boolean
  /** If set to `true`, the hashing pairs will be sorted. */
  sortPairs?: boolean
  /** If set to `true`, the leaves and hashing pairs will be sorted. */
  sort?: boolean
  /** If defined, the resulting hash of this function will be used to fill in odd numbered layers. */
  fillDefaultHash?: TFillDefaultHash
}

/**
 * Class reprensenting a Merkle Tree
 * @namespace MerkleTree
 */
<<<<<<< HEAD
export class MerkleTree extends Base {
  private duplicateOdd: boolean
  private hashAlgo: (value: TValue) => THashAlgo
  private hashLeaves: boolean
  private isBitcoinTree: boolean
  private leaves: TLeaf[]
  private layers: TLayer[]
  private sortLeaves: boolean
  private sortPairs: boolean
  private sort: boolean
=======
export class MerkleTree {
  private duplicateOdd: boolean = false
  private hashFn: THashAlgo
  private hashLeaves: boolean = false
  private isBitcoinTree: boolean = false
  private leaves: TLeaf[] = []
  private layers: TLayer[] = []
  private sortLeaves: boolean = false
  private sortPairs: boolean = false
  private sort: boolean = false
  private fillDefaultHash: TFillDefaultHash | null = null
>>>>>>> 9b06e661

  /**
   * @desc Constructs a Merkle Tree.
   * All nodes and leaves are stored as Buffers.
   * Lonely leaf nodes are promoted to the next level up without being hashed again.
   * @param {Buffer[]} leaves - Array of hashed leaves. Each leaf must be a Buffer.
   * @param {Function} hashFunction - Algorithm used for hashing leaves and nodes
   * @param {Object} options - Additional options
   * @example
   *```js
   *const MerkleTree = require('merkletreejs')
   *const crypto = require('crypto')
   *
   *function sha256(data) {
   *  // returns Buffer
   *  return crypto.createHash('sha256').update(data).digest()
   *}
   *
   *const leaves = ['a', 'b', 'c'].map(x => keccak(x))
   *
   *const tree = new MerkleTree(leaves, sha256)
   *```
   */
<<<<<<< HEAD
  constructor (leaves: any[], hashAlgorithm = SHA256, options: Options = {}) {
    super()
=======
  constructor (leaves: any[], hashFn = SHA256, options: Options = {}) {
>>>>>>> 9b06e661
    this.isBitcoinTree = !!options.isBitcoinTree
    this.hashLeaves = !!options.hashLeaves
    this.sortLeaves = !!options.sortLeaves
    this.sortPairs = !!options.sortPairs

    if (options.fillDefaultHash) {
      if (typeof options.fillDefaultHash === 'function') {
        this.fillDefaultHash = options.fillDefaultHash
      } else {
        throw new Error('method "fillDefaultHash" must be a function')
      }
    }

    this.sort = !!options.sort
    if (this.sort) {
      this.sortLeaves = true
      this.sortPairs = true
    }

    this.duplicateOdd = !!options.duplicateOdd

    this.hashFn = this._bufferifyFn(hashFn)
    if (this.hashLeaves) {
      leaves = leaves.map(this.hashFn)
    }

    this.leaves = leaves.map(this.bufferify)
    if (this.sortLeaves) {
      this.leaves = this.leaves.sort(Buffer.compare)
    }

    if (this.fillDefaultHash) {
      for (let i = 0; i < Math.pow(2, Math.ceil(Math.log2(this.leaves.length))); i++) {
        if (i >= this.leaves.length) {
          this.leaves.push(this.bufferify(this.fillDefaultHash(i, this.hashFn)))
        }
      }
    }

    this.layers = [this.leaves]
    this._createHashes(this.leaves)
  }

  private _createHashes (nodes: any[]) {
    while (nodes.length > 1) {
      const layerIndex = this.layers.length

      this.layers.push([])

      for (let i = 0; i < nodes.length; i += 2) {
        if (i + 1 === nodes.length) {
          if (nodes.length % 2 === 1) {
            let data = nodes[nodes.length - 1]
            let hash = data

            // is bitcoin tree
            if (this.isBitcoinTree) {
              // Bitcoin method of duplicating the odd ending nodes
              data = Buffer.concat([reverse(data), reverse(data)])
              hash = this.hashFn(data)
              hash = reverse(this.hashFn(hash))

              this.layers[layerIndex].push(hash)
              continue
            } else {
              if (this.duplicateOdd) {
                // continue with creating layer
              } else {
                // push copy of hash and continue iteration
                this.layers[layerIndex].push(nodes[i])
                continue
              }
            }
          }
        }

        const left = nodes[i]
        const right = i + 1 === nodes.length ? left : nodes[i + 1]
        let data = null
        let combined = null

        if (this.isBitcoinTree) {
          combined = [reverse(left), reverse(right)]
        } else {
          combined = [left, right]
        }

        if (this.sortPairs) {
          combined.sort(Buffer.compare)
        }

        data = Buffer.concat(combined)
        let hash = this.hashFn(data)

        // double hash if bitcoin tree
        if (this.isBitcoinTree) {
          hash = reverse(this.hashFn(hash))
        }

        this.layers[layerIndex].push(hash)
      }

      nodes = this.layers[layerIndex]
    }
  }

  /**
   * getLeaves
   * @desc Returns array of leaves of Merkle Tree.
   * @return {Buffer[]}
   * @example
   *```js
   *const leaves = tree.getLeaves()
   *```
   */
  getLeaves (values?: any[]):Buffer[] {
    if (Array.isArray(values)) {
      if (this.hashLeaves) {
        values = values.map(this.hashFn)
        if (this.sortLeaves) {
          values = values.sort(Buffer.compare)
        }
      }

      return this.leaves.filter(x => this._bufferIndexOf(values, x) !== -1)
    }

    return this.leaves
  }

  /**
   * getHexLeaves
   * @desc Returns array of leaves of Merkle Tree as hex strings.
   * @return {String[]}
   * @example
   *```js
   *const leaves = tree.getHexLeaves()
   *```
   */
  getHexLeaves ():string[] {
    return this.leaves.map(x => this.bufferToHex(x))
  }

  /**
   * marshalLeaves
   * @desc Returns array of leaves of Merkle Tree as a JSON string.
   * @param {String[]|Buffer[]} - Merkle tree leaves
   * @return {String} - List of leaves as JSON string
   * @example
   *```js
   *const jsonStr = MerkleTree.marshalLeaves(leaves)
   *```
   */
  static marshalLeaves (leaves: any[]):string {
    return JSON.stringify(leaves.map(x => MerkleTree.bufferToHex(x)), null, 2)
  }

  /**
   * unmarshalLeaves
   * @desc Returns array of leaves of Merkle Tree as a Buffers.
   * @param {String|Object} - JSON stringified leaves
   * @return {Buffer[]} - Unmarshalled list of leaves
   * @example
   *```js
   *const leaves = MerkleTree.unmarshalLeaves(jsonStr)
   *```
   */
  static unmarshalLeaves (jsonStr: string | object):Buffer[] {
    let parsed :any = null
    if (typeof jsonStr === 'string') {
      parsed = JSON.parse(jsonStr)
    } else if (jsonStr instanceof Object) {
      parsed = jsonStr
    } else {
      throw new Error('Expected type of string or object')
    }

    if (!parsed) {
      return []
    }

    if (!Array.isArray(parsed)) {
      throw new Error('Expected JSON string to be array')
    }

    return parsed.map(x => MerkleTree.bufferify(x))
  }

  /**
   * getLayers
   * @desc Returns multi-dimensional array of all layers of Merkle Tree, including leaves and root.
   * @return {Buffer[]}
   * @example
   *```js
   *const layers = tree.getLayers()
   *```
   */
  getLayers ():Buffer[] {
    return this.layers
  }

  /**
   * getHexLayers
   * @desc Returns multi-dimensional array of all layers of Merkle Tree, including leaves and root as hex strings.
   * @return {String[]}
   * @example
   *```js
   *const layers = tree.getHexLayers()
   *```
   */
  getHexLayers ():string[] {
    return this.layers.reduce((acc: string[][], item: Buffer[]) => {
      if (Array.isArray(item)) {
        acc.push(item.map(x => this.bufferToHex(x)))
      } else {
        acc.push(item)
      }

      return acc
    }, [])
  }

  /**
   * getLayersFlat
   * @desc Returns single flat array of all layers of Merkle Tree, including leaves and root.
   * @return {Buffer[]}
   * @example
   *```js
   *const layers = tree.getLayersFlat()
   *```
   */
  getLayersFlat ():Buffer[] {
    const layers = this.layers.reduce((acc, item) => {
      if (Array.isArray(item)) {
        acc.unshift(...item)
      } else {
        acc.unshift(item)
      }

      return acc
    }, [])

    layers.unshift(Buffer.from([0]))

    return layers
  }

  /**
   * getHexLayersFlat
   * @desc Returns single flat array of all layers of Merkle Tree, including leaves and root as hex string.
   * @return {String[]}
   * @example
   *```js
   *const layers = tree.getHexLayersFlat()
   *```
   */
  getHexLayersFlat ():string[] {
    return this.getLayersFlat().map(x => this.bufferToHex(x))
  }

  /**
   * getRoot
   * @desc Returns the Merkle root hash as a Buffer.
   * @return {Buffer}
   * @example
   *```js
   *const root = tree.getRoot()
   *```
   */
  getRoot ():Buffer {
    return this.layers[this.layers.length - 1][0] || Buffer.from([])
  }

  /**
   * getHexRoot
   * @desc Returns the Merkle root hash as a hex string.
   * @return {String}
   * @example
   *```js
   *const root = tree.getHexRoot()
   *```
   */
  getHexRoot ():string {
    return this.bufferToHex(this.getRoot())
  }

  /**
   * getProof
   * @desc Returns the proof for a target leaf.
   * @param {Buffer} leaf - Target leaf
   * @param {Number} [index] - Target leaf index in leaves array.
   * Use if there are leaves containing duplicate data in order to distinguish it.
   * @return {Object[]} - Array of objects containing a position property of type string
   * with values of 'left' or 'right' and a data property of type Buffer.
   * @example
   * ```js
   *const proof = tree.getProof(leaves[2])
   *```
   *
   * @example
   *```js
   *const leaves = ['a', 'b', 'a'].map(x => keccak(x))
   *const tree = new MerkleTree(leaves, keccak)
   *const proof = tree.getProof(leaves[2], 2)
   *```
   */
  getProof (leaf: Buffer | string, index?: number):any[] {
    leaf = this.bufferify(leaf)
    const proof = []

    if (!Number.isInteger(index)) {
      index = -1

      for (let i = 0; i < this.leaves.length; i++) {
        if (Buffer.compare(leaf, this.leaves[i]) === 0) {
          index = i
        }
      }
    }

    if (index <= -1) {
      return []
    }

    if (this.isBitcoinTree && index === (this.leaves.length - 1)) {
      // Proof Generation for Bitcoin Trees

      for (let i = 0; i < this.layers.length - 1; i++) {
        const layer = this.layers[i]
        const isRightNode = index % 2
        const pairIndex = (isRightNode ? index - 1 : index)

        if (pairIndex < layer.length) {
          proof.push({
            data: layer[pairIndex]
          })
        }

        // set index to parent index
        index = (index / 2) | 0
      }

      return proof
    } else {
      // Proof Generation for Non-Bitcoin Trees

      for (let i = 0; i < this.layers.length; i++) {
        const layer = this.layers[i]
        const isRightNode = index % 2
        const pairIndex = (isRightNode ? index - 1 : index + 1)

        if (pairIndex < layer.length) {
          proof.push({
            position: isRightNode ? 'left' : 'right',
            data: layer[pairIndex]
          })
        }

        // set index to parent index
        index = (index / 2) | 0
      }

      return proof
    }
  }

  /**
   * getHexProof
   * @desc Returns the proof for a target leaf as hex strings.
   * @param {Buffer} leaf - Target leaf
   * @param {Number} [index] - Target leaf index in leaves array.
   * Use if there are leaves containing duplicate data in order to distinguish it.
   * @return {String[]} - Proof array as hex strings.
   * @example
   * ```js
   *const proof = tree.getHexProof(leaves[2])
   *```
   */
  getHexProof (leaf: Buffer | string, index?: number):string[] {
    return this.getProof(leaf, index).map(x => this.bufferToHex(x.data))
  }

  /**
  * getPositionalHexProof
  * @desc Returns the proof for a target leaf as hex strings and the position in binary (left == 0).
  * @param {Buffer} leaf - Target leaf
  * @param {Number} [index] - Target leaf index in leaves array.
  * Use if there are leaves containing duplicate data in order to distinguish it.
  * @return {(string | number)[][]} - Proof array as hex strings. position at index 0
  * @example
  * ```js
  *const proof = tree.getPositionalHexProof(leaves[2])
  *```
  */
  getPositionalHexProof (leaf: Buffer | string, index?: number): (string | number)[][] {
    return this.getProof(leaf, index).map(x => {
      return [
        x.position === 'left' ? 0 : 1,
        this.bufferToHex(x.data)
      ]
    })
  }

  /**
   * marshalProof
   * @desc Returns proof array as JSON string.
   * @param {String[]|Object[]} proof - Merkle tree proof array
   * @return {String} - Proof array as JSON string.
   * @example
   * ```js
   *const jsonStr = MerkleTree.marshalProof(proof)
   *```
   */
  static marshalProof (proof: any[]):string {
    const json = proof.map(x => {
      if (typeof x === 'string') {
        return x
      }

      if (Buffer.isBuffer(x)) {
        return MerkleTree.bufferToHex(x)
      }

      return {
        position: x.position,
        data: MerkleTree.bufferToHex(x.data)
      }
    })

    return JSON.stringify(json, null, 2)
  }

  /**
   * unmarshalProof
   * @desc Returns the proof for a target leaf as a list of Buffers.
   * @param {String|Object} - Merkle tree leaves
   * @return {String|Object} - Marshalled proof
   * @example
   * ```js
   *const proof = MerkleTree.unmarshalProof(jsonStr)
   *```
   */
  static unmarshalProof (jsonStr: string | object):any[] {
    let parsed :any = null
    if (typeof jsonStr === 'string') {
      parsed = JSON.parse(jsonStr)
    } else if (jsonStr instanceof Object) {
      parsed = jsonStr
    } else {
      throw new Error('Expected type of string or object')
    }

    if (!parsed) {
      return []
    }

    if (!Array.isArray(parsed)) {
      throw new Error('Expected JSON string to be array')
    }

    return parsed.map(x => {
      if (typeof x === 'string') {
        return MerkleTree.bufferify(x)
      } else if (x instanceof Object) {
        return {
          position: x.position,
          data: MerkleTree.bufferify(x.data)
        }
      } else {
        throw new Error('Expected item to be of type string or object')
      }
    })
  }

  /**
   * getProofIndices
   * @desc Returns the proof indices for given tree indices.
   * @param {Number[]} treeIndices - Tree indices
   * @param {Number} depth - Tree depth; number of layers.
   * @return {Number[]} - Proof indices
   * @example
   * ```js
   *const proofIndices = tree.getProofIndices([2,5,6], 4)
   *console.log(proofIndices) // [ 23, 20, 19, 8, 3 ]
   *```
   */
  getProofIndices (treeIndices: number[], depth: number):number[] {
    const leafCount = 2 ** depth
    let maximalIndices :any = new Set()
    for (const index of treeIndices) {
      let x = leafCount + index
      while (x > 1) {
        maximalIndices.add(x ^ 1)
        x = (x / 2) | 0
      }
    }

    const a = treeIndices.map(index => leafCount + index)
    const b = Array.from(maximalIndices).sort((a: any, b: any) => a - b).reverse()
    maximalIndices = a.concat(b as any)

    const redundantIndices = new Set()
    const proof = []

    for (let index of maximalIndices) {
      if (!redundantIndices.has(index)) {
        proof.push(index)
        while (index > 1) {
          redundantIndices.add(index)
          if (!redundantIndices.has(index as number ^ 1)) break
          index = (index as number / 2) | 0
        }
      }
    }

    return proof.filter(index => {
      return !treeIndices.includes(index - leafCount)
    })
  }

  /**
   * getMultiProof
   * @desc Returns the multiproof for given tree indices.
   * @param {Number[]} indices - Tree indices.
   * @return {Buffer[]} - Multiproofs
   * @example
   * ```js
   *const indices = [2, 5, 6]
   *const proof = tree.getMultiProof(indices)
   *```
   */
  getMultiProof (tree?: any[], indices?: any[]):Buffer[] {
    if (!indices) {
      indices = tree
      tree = this.getLayersFlat()

      if (!indices.every(Number.isInteger)) {
        let els = indices
        if (this.sortPairs) {
          els = els.sort(Buffer.compare)
        }

        let ids = els.map((el) => this._bufferIndexOf(this.leaves, el)).sort((a, b) => a === b ? 0 : a > b ? 1 : -1)
        if (!ids.every((idx) => idx !== -1)) {
          throw new Error('Element does not exist in Merkle tree')
        }

        const hashes = []
        const proof = []
        let nextIds = []

        for (let i = 0; i < this.layers.length; i++) {
          const layer = this.layers[i]
          for (let j = 0; j < ids.length; j++) {
            const idx = ids[j]
            const pairElement = this._getPairNode(layer, idx)

            hashes.push(layer[idx])
            if (pairElement) {
              proof.push(pairElement)
            }

            nextIds.push((idx / 2) | 0)
          }

          ids = nextIds.filter((value, i, self) => self.indexOf(value) === i)
          nextIds = []
        }

        return proof.filter((value) => !hashes.includes(value))
      }
    }

    return this.getProofIndices(indices, this._log2((tree.length / 2) | 0)).map(index => tree[index])
  }

  /**
   * getHexMultiProof
   * @desc Returns the multiproof for given tree indices as hex strings.
   * @param {Number[]} indices - Tree indices.
   * @return {String[]} - Multiproofs as hex strings.
   * @example
   * ```js
   *const indices = [2, 5, 6]
   *const proof = tree.getHexMultiProof(indices)
   *```
   */
  getHexMultiProof (tree: Buffer[] | string[], indices: number[]):string[] {
    return this.getMultiProof(tree, indices).map((x) => this.bufferToHex(x))
  }

  /**
   * getProofFlags
   * @desc Returns list of booleans where proofs should be used instead of hashing.
   * Proof flags are used in the Solidity multiproof verifiers.
   * @param {Number[]|Buffer[]} leaves
   * @param {Buffer[]} proofs
   * @return {Boolean[]} - Boolean flags
   * @example
   * ```js
   *const indices = [2, 5, 6]
   *const proof = tree.getMultiProof(indices)
   *const proofFlags = tree.getProofFlags(leaves, proof)
   *```
   */
  getProofFlags (leaves: any[], proofs: Buffer[] | string[]):boolean[] {
    if (!Array.isArray(leaves) || leaves.length <= 0) {
      throw new Error('Invalid Inputs!')
    }

    let ids : number[]
    if (leaves.every(Number.isInteger)) {
      ids = leaves.sort((a, b) => a === b ? 0 : a > b ? 1 : -1) // Indices where passed
    } else {
      ids = leaves.map((el) => this._bufferIndexOf(this.leaves, el)).sort((a, b) => a === b ? 0 : a > b ? 1 : -1)
    }

    if (!ids.every((idx: number) => idx !== -1)) {
      throw new Error('Element does not exist in Merkle tree')
    }

    const _proofs: Buffer[] = (proofs as any[]).map(this.bufferify)

    const tested = []
    const flags = []
    for (let index = 0; index < this.layers.length; index++) {
      const layer = this.layers[index]
      ids = ids.reduce((ids, idx) => {
        const skipped = tested.includes(layer[idx])
        if (!skipped) {
          const pairElement = this._getPairNode(layer, idx)
          const proofUsed = _proofs.includes(layer[idx]) || _proofs.includes(pairElement)
          pairElement && flags.push(!proofUsed)
          tested.push(layer[idx])
          tested.push(pairElement)
        }
        ids.push((idx / 2) | 0)
        return ids
      }, [])
    }

    return flags
  }

  /**
   * verify
   * @desc Returns true if the proof path (array of hashes) can connect the target node
   * to the Merkle root.
   * @param {Object[]} proof - Array of proof objects that should connect
   * target node to Merkle root.
   * @param {Buffer} targetNode - Target node Buffer
   * @param {Buffer} root - Merkle root Buffer
   * @return {Boolean}
   * @example
   *```js
   *const root = tree.getRoot()
   *const proof = tree.getProof(leaves[2])
   *const verified = tree.verify(proof, leaves[2], root)
   *```
   */
  verify (proof: any[], targetNode: Buffer | string, root: Buffer | string):boolean {
    let hash = this.bufferify(targetNode)
    root = this.bufferify(root)

    if (
      !Array.isArray(proof) ||
      !targetNode ||
      !root
    ) {
      return false
    }

    for (let i = 0; i < proof.length; i++) {
      const node = proof[i]
      let data: any = null
      let isLeftNode = null

      // case for when proof is hex values only
      if (typeof node === 'string') {
        data = this.bufferify(node)
        isLeftNode = true
      } else if (Array.isArray(node)) {
        isLeftNode = (node[0] === 0)
        data = this.bufferify(node[1])
      } else if (Buffer.isBuffer(node)) {
        data = node
        isLeftNode = true
      } else if (node instanceof Object) {
        data = this.bufferify(node.data)
        isLeftNode = (node.position === 'left')
      } else {
        throw new Error('Expected node to be of type string or object')
      }

      const buffers: any[] = []

      if (this.isBitcoinTree) {
        buffers.push(reverse(hash))

        buffers[isLeftNode ? 'unshift' : 'push'](reverse(data))

        hash = this.hashFn(Buffer.concat(buffers))
        hash = reverse(this.hashFn(hash))
      } else {
        if (this.sortPairs) {
          if (Buffer.compare(hash, data) === -1) {
            buffers.push(hash, data)
            hash = this.hashFn(Buffer.concat(buffers))
          } else {
            buffers.push(data, hash)
            hash = this.hashFn(Buffer.concat(buffers))
          }
        } else {
          buffers.push(hash)
          buffers[isLeftNode ? 'unshift' : 'push'](data)
          hash = this.hashFn(Buffer.concat(buffers))
        }
      }
    }

    return Buffer.compare(hash, root) === 0
  }

  /**
   * verifyMultiProof
   * @desc Returns true if the multiproofs can connect the leaves to the Merkle root.
   * @param {Buffer} root - Merkle tree root
   * @param {Number[]} indices - Leave indices
   * @param {Buffer[]} leaves - Leaf values at indices.
   * @param {Number} depth - Tree depth
   * @param {Buffer[]} proof - Multiproofs given indices
   * @return {Boolean}
   * @example
   *```js
   *const root = tree.getRoot()
   *const treeFlat = tree.getLayersFlat()
   *const depth = tree.getDepth()
   *const indices = [2, 5, 6]
   *const proofLeaves = indices.map(i => leaves[i])
   *const proof = tree.getMultiProof(treeFlat, indices)
   *const verified = tree.verifyMultiProof(root, indices, proofLeaves, depth, proof)
   *```
   */
  verifyMultiProof (root: Buffer | string, indices: number[], leaves: Buffer[] | string[], depth: number, proof: Buffer[] | string[]):boolean {
    root = this.bufferify(root)
    leaves = (leaves as any[]).map(this.bufferify)
    proof = (proof as any[]).map(this.bufferify)

    const tree = {}
    for (const [index, leaf] of this._zip(indices, leaves)) {
      tree[(2 ** depth) + index] = leaf
    }
    for (const [index, proofitem] of this._zip(this.getProofIndices(indices, depth), proof)) {
      tree[index] = proofitem
    }
    let indexqueue = Object.keys(tree).map(x => +x).sort((a, b) => a - b)
    indexqueue = indexqueue.slice(0, indexqueue.length - 1)
    let i = 0
    while (i < indexqueue.length) {
      const index = indexqueue[i]
      if (index >= 2 && ({}).hasOwnProperty.call(tree, index ^ 1)) {
        let pair = [tree[index - (index % 2)], tree[index - (index % 2) + 1]]
        if (this.sortPairs) {
          pair = pair.sort(Buffer.compare)
        }

        tree[(index / 2) | 0] = this.hashFn(Buffer.concat(pair))
        indexqueue.push((index / 2) | 0)
      }
      i += 1
    }
    return !indices.length || (({}).hasOwnProperty.call(tree, 1) && tree[1].equals(root))
  }

  /**
   * getDepth
   * @desc Returns the tree depth (number of layers)
   * @return {Number}
   * @example
   *```js
   *const depth = tree.getDepth()
   *```
   */
  getDepth ():number {
    return this.getLayers().length - 1
  }

  /**
   * getLayersAsObject
   * @desc Returns the layers as nested objects instead of an array.
   * @example
   *```js
   *const layersObj = tree.getLayersAsObject()
   *```
   */
  getLayersAsObject ():any {
    const layers: any[] = this.getLayers().map((layer: any) => layer.map((value: any) => this.bufferToHex(value, false)))
    const objs = []
    for (let i = 0; i < layers.length; i++) {
      const arr = []
      for (let j = 0; j < layers[i].length; j++) {
        const obj = { [layers[i][j]]: null }
        if (objs.length) {
          obj[layers[i][j]] = {}
          const a = objs.shift()
          const akey = Object.keys(a)[0]
          obj[layers[i][j]][akey] = a[akey]
          if (objs.length) {
            const b = objs.shift()
            const bkey = Object.keys(b)[0]
            obj[layers[i][j]][bkey] = b[bkey]
          }
        }

        arr.push(obj)
      }

      objs.push(...arr)
    }

    return objs[0]
  }

  /**
   * getMultiProof
   * @desc Returns the multiproof for given tree indices.
   * @param {Buffer[]} tree - Tree as a flat array.
   * @param {Number[]} indices - Tree indices.
   * @return {Buffer[]} - Multiproofs
   *
   *@example
   * ```js
   *const flatTree = tree.getLayersFlat()
   *const indices = [2, 5, 6]
   *const proof = MerkleTree.getMultiProof(flatTree, indices)
   *```
   */
  static getMultiProof (tree: Buffer[] | string[], indices: number[]):Buffer[] {
    const t = new MerkleTree([])
    return t.getMultiProof(tree, indices)
  }

  /**
   * getPairNode
   * @desc Returns the node at the index for given layer.
   * @param {Buffer[]} layer - Tree layer
   * @param {Number} index - Index at layer.
   * @return {Buffer} - Node
   *
   *@example
   * ```js
   *const node = tree.getPairNode(layer, index)
   *```
   */
  private _getPairNode (layer: Buffer[], idx: number):Buffer {
    const pairIdx = idx % 2 === 0 ? idx + 1 : idx - 1

    if (pairIdx < layer.length) {
      return layer[pairIdx]
    } else {
      return null
    }
  }

  /**
   * toTreeString
   * @desc Returns a visual representation of the merkle tree as a string.
   * @return {String}
   * @example
   *```js
   *console.log(tree.toTreeString())
   *```
   */
  protected _toTreeString ():string {
    const obj = this.getLayersAsObject()
    return treeify.asTree(obj, true)
  }

  /**
   * toString
   * @desc Returns a visual representation of the merkle tree as a string.
   * @example
   *```js
<<<<<<< HEAD
   *console.log(tree.toString())
=======
   *const hexStr = MerkleTree.bufferToHex(Buffer.from('A'))
   *```
   */
  static bufferToHex (value: Buffer, withPrefix: boolean = true):string {
    return `${withPrefix ? '0x' : ''}${value.toString('hex')}`
  }

  /**
   * bufferify
   * @desc Returns a buffer type for the given value.
   * @param {String|Number|Object|Buffer} value
   * @return {Buffer}
   *
   * @example
   * ```js
   *const buf = tree.bufferify('0x1234')
   *```
   */
  bufferify (value: any):Buffer {
    return MerkleTree.bufferify(value)
  }

  /**
   * bufferifyFn
   * @desc Returns a function that will bufferify the return value.
   * @param {Function}
   * @return {Function}
   *
   * @example
   * ```js
   *const fn = tree.bufferifyFn((value) => sha256(value))
   *```
   */
  private _bufferifyFn (f: any):any {
    return (value: any) => {
      const v = f(value)
      if (Buffer.isBuffer(v)) {
        return v
      }

      if (this._isHexString(v)) {
        return Buffer.from(v.replace('0x', ''), 'hex')
      }

      // crypto-js support
      return Buffer.from(f(CryptoJS.enc.Hex.parse(value.toString('hex'))).toString(CryptoJS.enc.Hex), 'hex')
    }
  }

  /**
   * isHexString
   * @desc Returns true if value is a hex string.
   * @param {String} value
   * @return {Boolean}
   *
   * @example
   * ```js
   *console.log(MerkleTree.isHexString('0x1234'))
   *```
   */
  private _isHexString (value: string):boolean {
    return MerkleTree.isHexString(value)
  }

  /**
   * log2
   * @desc Returns the log2 of number.
   * @param {Number} value
   * @return {Number}
   */
  private _log2 (n: number):number {
    return n === 1 ? 0 : 1 + this._log2((n / 2) | 0)
  }

  /**
   * zip
   * @desc Returns true if value is a hex string.
   * @param {String[]|Number[]|Buffer[]} a - first array
   * @param {String[]|Number[]|Buffer[]} b -  second array
   * @return {String[][]|Number[][]|Buffer[][]}
   *
   * @example
   * ```js
   *const zipped = tree.zip(['a', 'b'],['A', 'B'])
   *console.log(zipped) // [ [ 'a', 'A' ], [ 'b', 'B' ] ]
>>>>>>> 9b06e661
   *```
   */
  toString ():string {
    return this._toTreeString()
  }
}

if (typeof window !== 'undefined') {
  ;(window as any).MerkleTree = MerkleTree
}

export default MerkleTree<|MERGE_RESOLUTION|>--- conflicted
+++ resolved
@@ -31,19 +31,7 @@
  * Class reprensenting a Merkle Tree
  * @namespace MerkleTree
  */
-<<<<<<< HEAD
 export class MerkleTree extends Base {
-  private duplicateOdd: boolean
-  private hashAlgo: (value: TValue) => THashAlgo
-  private hashLeaves: boolean
-  private isBitcoinTree: boolean
-  private leaves: TLeaf[]
-  private layers: TLayer[]
-  private sortLeaves: boolean
-  private sortPairs: boolean
-  private sort: boolean
-=======
-export class MerkleTree {
   private duplicateOdd: boolean = false
   private hashFn: THashAlgo
   private hashLeaves: boolean = false
@@ -54,7 +42,6 @@
   private sortPairs: boolean = false
   private sort: boolean = false
   private fillDefaultHash: TFillDefaultHash | null = null
->>>>>>> 9b06e661
 
   /**
    * @desc Constructs a Merkle Tree.
@@ -78,12 +65,8 @@
    *const tree = new MerkleTree(leaves, sha256)
    *```
    */
-<<<<<<< HEAD
-  constructor (leaves: any[], hashAlgorithm = SHA256, options: Options = {}) {
+  constructor (leaves: any[], hashFn = SHA256, options: Options = {}) {
     super()
-=======
-  constructor (leaves: any[], hashFn = SHA256, options: Options = {}) {
->>>>>>> 9b06e661
     this.isBitcoinTree = !!options.isBitcoinTree
     this.hashLeaves = !!options.hashLeaves
     this.sortLeaves = !!options.sortLeaves
@@ -967,95 +950,7 @@
    * @desc Returns a visual representation of the merkle tree as a string.
    * @example
    *```js
-<<<<<<< HEAD
    *console.log(tree.toString())
-=======
-   *const hexStr = MerkleTree.bufferToHex(Buffer.from('A'))
-   *```
-   */
-  static bufferToHex (value: Buffer, withPrefix: boolean = true):string {
-    return `${withPrefix ? '0x' : ''}${value.toString('hex')}`
-  }
-
-  /**
-   * bufferify
-   * @desc Returns a buffer type for the given value.
-   * @param {String|Number|Object|Buffer} value
-   * @return {Buffer}
-   *
-   * @example
-   * ```js
-   *const buf = tree.bufferify('0x1234')
-   *```
-   */
-  bufferify (value: any):Buffer {
-    return MerkleTree.bufferify(value)
-  }
-
-  /**
-   * bufferifyFn
-   * @desc Returns a function that will bufferify the return value.
-   * @param {Function}
-   * @return {Function}
-   *
-   * @example
-   * ```js
-   *const fn = tree.bufferifyFn((value) => sha256(value))
-   *```
-   */
-  private _bufferifyFn (f: any):any {
-    return (value: any) => {
-      const v = f(value)
-      if (Buffer.isBuffer(v)) {
-        return v
-      }
-
-      if (this._isHexString(v)) {
-        return Buffer.from(v.replace('0x', ''), 'hex')
-      }
-
-      // crypto-js support
-      return Buffer.from(f(CryptoJS.enc.Hex.parse(value.toString('hex'))).toString(CryptoJS.enc.Hex), 'hex')
-    }
-  }
-
-  /**
-   * isHexString
-   * @desc Returns true if value is a hex string.
-   * @param {String} value
-   * @return {Boolean}
-   *
-   * @example
-   * ```js
-   *console.log(MerkleTree.isHexString('0x1234'))
-   *```
-   */
-  private _isHexString (value: string):boolean {
-    return MerkleTree.isHexString(value)
-  }
-
-  /**
-   * log2
-   * @desc Returns the log2 of number.
-   * @param {Number} value
-   * @return {Number}
-   */
-  private _log2 (n: number):number {
-    return n === 1 ? 0 : 1 + this._log2((n / 2) | 0)
-  }
-
-  /**
-   * zip
-   * @desc Returns true if value is a hex string.
-   * @param {String[]|Number[]|Buffer[]} a - first array
-   * @param {String[]|Number[]|Buffer[]} b -  second array
-   * @return {String[][]|Number[][]|Buffer[][]}
-   *
-   * @example
-   * ```js
-   *const zipped = tree.zip(['a', 'b'],['A', 'B'])
-   *console.log(zipped) // [ [ 'a', 'A' ], [ 'b', 'B' ] ]
->>>>>>> 9b06e661
    *```
    */
   toString ():string {
