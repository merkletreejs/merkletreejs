--- conflicted
+++ resolved
@@ -2,11 +2,7 @@
 const { Base } = require('../dist/Base')
 
 test('bufferify', t => {
-<<<<<<< HEAD
-  t.plan(9)
-=======
-  t.plan(7)
->>>>>>> 43dce066
+  t.plan(10)
 
   const base = new Base()
   t.deepEqual(base.bufferify(''), Buffer.alloc(0))
